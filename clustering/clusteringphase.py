"""Cluster-Reduced Material Phase.

This module includes the interface to implement any Cluster-Reduced Material
Phase and several cluster-reduced material phases, namely the most basic Static
Cluster-Reduced Material Phase (SCRMP). Each class contains all the required
methods to manage the material phase clustering.

<<<<<<< HEAD
The concept of Cluster-Reduced Material Phase was coined by
Ferreira et. al (2022) [#]_ and arises in the context of clustering-based
reduced order modeling (see Chapter 4 of Ferreira (2022) [#]_).

.. [#] Ferreira, B.P., Andrade Pires, F.M. and Bessa, M.A. (2022).
       *Adaptivity for clustering-based reduced-order modeling of
       localized history-dependent phenomena.* Comp Methods Appl M, 393
       (see `here <https://www.sciencedirect.com/science/article/pii/
       S0045782522000895?via%3Dihub>`_)

.. [#] Ferreira, B.P. (2022). *Towards Data-driven Multi-scale
       Optimization of Thermoplastic Blends: Microstructural
       Generation, Constitutive Development and Clustering-based
       Reduced-Order Modeling.* PhD Thesis, University of Porto

=======
>>>>>>> a204198f
Classes
-------
CRMP
    Cluster-Reduced Material Phase interface.
ACRMP
    Adaptive Cluster-Reduced Material Phase interface.
SCRMP
    Static Cluster-Reduced Material Phase (SCRMP).
GACRMP
    Generalized Adaptive Cluster-Reduced Material Phase.
HAACRMP
    Hierarchical Agglomerative Adaptive Cluster-Reduced Material Phase.
"""
#
#                                                                       Modules
# =============================================================================
# Standard
from abc import ABC, abstractmethod
import time
import copy
# Third-party
import numpy as np
import scipy.cluster.hierarchy as sciclst
from anytree import Node
from anytree.exporter import DotExporter
# Local
import clustering.clusteringalgs as clstalgs
from clustering.clusteringalgs import ClusterAnalysis
import tensor.matrixoperations as mop
#
#                                                          Authorship & Credits
# =============================================================================
__author__ = 'Bernardo Ferreira (bernardo_ferreira@brown.edu)'
__credits__ = ['Bernardo Ferreira',]
__status__ = 'Stable'
# =============================================================================
#
# =============================================================================
#
#                                     Interface: Cluster-reduced material phase
# =============================================================================
class CRMP(ABC):
    """Cluster-Reduced Material Phase interface.

    Methods
    -------
    perform_base_clustering(self)
        *abstract*: Perform CRMP base clustering.
    get_n_clusters(self)
        *abstract*: Get current number of clusters.
    get_clustering_type(self)
        *abstract*: Get cluster-reduced material phase adaptivity type.
    get_valid_clust_algs()
        *abstract*: Get valid clustering algorithms to compute the CRMP.
    _update_cluster_labels(labels, min_label=0)
        Update cluster labels starting with the provided minimum label.
    """
    @abstractmethod
    def __init__(self):
        """Constructor."""
        pass
    # -------------------------------------------------------------------------
    @abstractmethod
    def perform_base_clustering(self):
        """Perform CRMP base clustering."""
        pass
    # -------------------------------------------------------------------------
    @abstractmethod
    def get_n_clusters(self):
        """Get current number of clusters.

        Returns
        -------
        n_clusters : int
            Number of material phase clusters.
        """
        pass
    # -------------------------------------------------------------------------
    @abstractmethod
    def get_clustering_type(self):
        """Get cluster-reduced material phase adaptivity type.

        Returns
        -------
        clustering_type : str
            Type of cluster-reduced material phase.
        """
        pass
    # -------------------------------------------------------------------------
    @staticmethod
    @abstractmethod
    def get_valid_clust_algs():
        """Get valid clustering algorithms to compute the CRMP.

        Returns
        ----------
        clust_algs : list[str]
            Clustering algorithms identifiers (str).
        """
        pass
    # -------------------------------------------------------------------------
    @staticmethod
    def _update_cluster_labels(labels, min_label=0):
        """Update cluster labels starting with the provided minimum label.

        Parameters
        ----------
        labels : numpy.ndarray (1d)
            Cluster labels (numpy.ndarray[int] of shape (n_items,)).
        min_label : int, default=0
            Minimum cluster label.

        Returns
        -------
        new_labels : numpy.ndarray (1d)
            Updated cluster labels (numpy.ndarray[int] of shape (n_items,)).
        max_label : int
            Maximum cluster label.
        """
        # Get sorted set of original labels
        unique_labels = sorted(list(set(labels)))
        # Initialize updated labels array
        new_labels = np.full(len(labels), -1, dtype=int)
        # Initialize new label
        new_label = min_label
        # Loop over sorted original labels
        for label in unique_labels:
            # Get original labels indexes
            indexes = np.where(labels == label)
            # Set updated labels
            new_labels[indexes] = new_label
            # Increment new label
            new_label += 1
        # Get maximum cluster label
        max_label = max(new_labels)
        # Check cluster updated labels
        if len(unique_labels) != len(set(new_labels)):
            raise RuntimeError('Number of clusters differs between original '
                               'and updated labels.')
        # ~~~~~~~~~~~~~~~~~~~~~~~~~~~~~~~~~~~~~~~~~~~~~~~~~~~~~~~~~~~~~~~~~~~~~
        # Return
        return [new_labels, max_label]
# =============================================================================
class ACRMP(CRMP):
    """Adaptive Cluster-Reduced Material Phase interface.

    Methods
    -------
    perform_adaptive_clustering(self, target_clusters, target_clusters_data)
        *abstract*: Perform ACRMP adaptive clustering step.
    get_adaptive_output(self)
        *abstract*: Get adaptivity metrics for clustering adaptivity output.
    _check_adaptivity_lock(self)
        *abstract*: Check ACRMP adaptivity locking conditions.
    get_adaptivity_type_parameters()
        *abstract*: Get ACRMP mandatory and optional adaptivity type
        parameters.
    _set_adaptivity_type_parameters(self, adaptivity_type)
        *abstract*: Set clustering adaptivity parameters.
    _dynamic_split_factor(ref_split_factor, adapt_trigger_ratio, magnitude,
                          dynamic_amp=0)
        Compute dynamic adaptive clustering split factor.
    """
    @abstractmethod
    def perform_adaptive_clustering(self, target_clusters,
                                    target_clusters_data):
        """Perform ACRMP adaptive clustering step.

        Parameters
        ----------
        target_clusters : list[int]
            List with the labels (int) of clusters to be adapted.
        target_clusters_data : dict
            For each target cluster (key, str), store dictionary (item, dict)
            containing cluster associated parameters relevant for the adaptive
            procedures.

        Returns
        -------
        adaptive_clustering_map : dict
            List of new cluster labels (item, list[int] resulting from the
            adaptivity of each target cluster (key, str).
        """
        pass
    # -------------------------------------------------------------------------
    @abstractmethod
    def get_adaptive_output(self):
        """Get adaptivity metrics for clustering adaptivity output.

        Returns
        -------
        adaptivity_output : list[int or float]
            List containing the adaptivity metrics associated to the clustering
            adaptivity output file.
        """
        pass
    # -------------------------------------------------------------------------
    @abstractmethod
    def _check_adaptivity_lock(self):
        """Check ACRMP adaptivity locking conditions.

        Check conditions that may deactivate the adaptive procedures in the
        ACRMP. Once the ACRMP adaptivity is locked, it is treated as a SCRMP
        for the remainder of the problem numerical solution.
        """
        pass
    # -------------------------------------------------------------------------
    @staticmethod
    @abstractmethod
    def get_adaptivity_type_parameters():
        """Get ACRMP mandatory and optional adaptivity type parameters.

        Besides returning the ACRMP mandatory and optional adaptivity type
        parameters, this method establishes the default values for the optional
        parameters.

        Returns
        ----------
        adapt_type_man_parameters : list[str]
            Mandatory adaptivity type parameters (str).
        adapt_type_opt_parameters : dict
            Optional adaptivity type parameters (key, str) and associated
            default value (item).
        """
        pass
    # -------------------------------------------------------------------------
    @abstractmethod
    def _set_adaptivity_type_parameters(self, adaptivity_type):
        """Set clustering adaptivity parameters.

        Parameters
        ----------
        adaptivity_type : dict
            Clustering adaptivity parameters.
        """
        pass
    # -------------------------------------------------------------------------
    @staticmethod
    def _dynamic_split_factor(ref_split_factor, adapt_trigger_ratio, magnitude,
                              dynamic_amp=0):
        """Compute dynamic adaptive clustering split factor.

        A detailed description of the dynamic adaptive clustering split factor
<<<<<<< HEAD
        can be found in Ferreira et. al (2022) [#]_.

        .. [#] Ferreira, B.P., Andrade Pires, F.M. and Bessa, M.A. (2022).
=======
        can be found in Ferreira et. al (2022) [1]_.

        .. [1] Ferreira, B.P., Andrade Pires, F.M. and Bessa, M.A. (2022).
>>>>>>> a204198f
               *Adaptivity for clustering-based reduced-order modeling of
               localized history-dependent phenomena.* Comp Methods Appl M, 393
               (see `here <https://www.sciencedirect.com/science/article/pii/
               S0045782522000895?via%3Dihub>`_)

        Parameters
        ----------
        ref_split_factor : float
            Reference (centered) adaptive clustering split factor. The adaptive
            clustering split factor must be contained between 0 and 1
            (included). The lower bound (0) enforces a single split, while the
            upper bound (1) performs the maximum number splits of each cluster
            (leading to single-voxel clusters).
        adapt_trigger_ratio : float
            Threshold associated to the adaptivity trigger condition.
        magnitude : float
            Difference between cluster ratio and adaptive trigger ratio. Given
            that the cluster ratio ranges between 0 and 1 and only clusters
            with a ratio greater or equal than the adaptive trigger ratio are
            targeted, the magnitude ranges between 0 and 1 - trigger ratio.
        dynamic_amp : float, default=0
            Dynamic split factor amplitude centered around the reference
            adaptive clustering split factor.

        Returns
        -------
        adapt_split_factor : float
            Adaptive clustering split factor. The adaptive clustering split
            factor must be contained between 0 and 1 (included). The lower
            bound (0) enforces a single split, i.e., 2 new clusters, while the
            upper bound (1) is associated to a maximum defined number of new
            voxels.
        """
        # Check provided parameters
        if not (ref_split_factor >= 0 and ref_split_factor <= 1):
            raise RuntimeError('Invalid reference adaptive clustering split '
                               'factor.')
        if not (adapt_trigger_ratio >= 0 and adapt_trigger_ratio <= 1):
            raise RuntimeError('Invalid adaptive trigger ratio.')
        if not (dynamic_amp >= 0):
            raise RuntimeError('Invalid dynamic split factor amplitude.')
        # ~~~~~~~~~~~~~~~~~~~~~~~~~~~~~~~~~~~~~~~~~~~~~~~~~~~~~~~~~~~~~~~~~~~~~
        # If the dynamic split factor amplitude is null, skip computations and
        # return reference adaptive clustering split factor. Otherwise, compute
        # adaptive clustering split factor lower and upper bounds
        if abs(dynamic_amp) < 1e-10:
            return ref_split_factor
        else:
            lower_bound = max(0, ref_split_factor - 0.5*dynamic_amp)
        # ~~~~~~~~~~~~~~~~~~~~~~~~~~~~~~~~~~~~~~~~~~~~~~~~~~~~~~~~~~~~~~~~~~~~~
        # Choose dynamic function type
        dynamic_type = 'power'
        # Set dynamic function
        if dynamic_type == 'power':
            # Set dynamic function power
            n = 1.0
            # Check power admissibility
            if n < 0:
                raise RuntimeError('Dynamic function power must be greater or '
                                   'equal than zero.')
            # Power dynamic function
            dynamic_function = \
                lambda magnitude : (1/((1 - adapt_trigger_ratio)**n))*(
                    magnitude**n)
        else:
            # Linear dynamic function
            dynamic_function = \
                lambda magnitude : (1/(1 - adapt_trigger_ratio))*magnitude
        # ~~~~~~~~~~~~~~~~~~~~~~~~~~~~~~~~~~~~~~~~~~~~~~~~~~~~~~~~~~~~~~~~~~~~~
        # Compute adaptive clustering split factor
        adapt_split_factor = min(1, lower_bound
                                 + dynamic_function(magnitude)*dynamic_amp)
        # ~~~~~~~~~~~~~~~~~~~~~~~~~~~~~~~~~~~~~~~~~~~~~~~~~~~~~~~~~~~~~~~~~~~~~
        # Return
        return adapt_split_factor
#
#                                               Cluster-Reduced Material Phases
# =============================================================================
class SCRMP(CRMP):
    """Static Cluster-Reduced Material Phase (SCRMP).

    Attributes
    ----------
    _clustering_type : str
        Type of cluster-reduced material phase.
    max_label : int
        Clustering maximum label.
    cluster_labels : numpy.ndarray (1d)
        Material phase cluster labels (numpy.ndarray[int] of shape
        (n_phase_voxels,)).

    Methods
    -------
    perform_base_clustering(self, base_clustering_scheme, min_label=0)
        Perform SCRMP base clustering.
    get_n_clusters(self)
        Get current number of clusters.
    get_clustering_type(self)
        Get cluster-reduced material phase adaptivity type.
    get_valid_clust_algs()
        Get valid clustering algorithms to compute the CRMP.
    """
    def __init__(self, mat_phase, cluster_data_matrix, n_clusters):
        """Constructor.

        Parameters
        ----------
        mat_phase : str
            Material phase label.
        cluster_data_matrix: numpy.ndarray (2d)
            Data matrix (numpy.ndarray of shape
            (n_phase_voxels, n_features_dims)) containing the required
            clustering features data to perform the material phase cluster
            analyses.
        n_clusters : int
            Number of material phase clusters.
        """
        self._mat_phase = mat_phase
        self._cluster_data_matrix = cluster_data_matrix
        self._clustering_type = 'static'
        self._n_clusters = n_clusters
        self.max_label = 0
        self.cluster_labels = None
    # -------------------------------------------------------------------------
    def perform_base_clustering(self, base_clustering_scheme, min_label=0):
        """Perform SCRMP base clustering.

        Parameters
        ----------
        base_clustering_scheme : dict
            Prescribed base clustering scheme (item, numpy.ndarray of shape
            (n_clusterings, 3)) for each material phase (key, str). Each row is
            associated with a unique clustering characterized by a clustering
            algorithm (col 1, int), a list of features (col 2, list[int]) and a
            list of the features data matrix' indexes (col 3, list[int]).
        min_label : int, default=0
            Minimum cluster label.
        """
        # Get number of material phase voxels
        n_phase_voxels = self._cluster_data_matrix.shape[0]
        # Get number of prescribed clusterings
        n_clusterings = base_clustering_scheme.shape[0]
        # ~~~~~~~~~~~~~~~~~~~~~~~~~~~~~~~~~~~~~~~~~~~~~~~~~~~~~~~~~~~~~~~~~~~~~
        # Initialize collection of clustering solutions
        clustering_solutions = []
        # Loop over prescribed clustering solutions
        for i in range(n_clusterings):
            # Get base clustering algorithm and check validity
            clust_alg_id = str(base_clustering_scheme[i, 0])
            if clust_alg_id not in self.get_valid_clust_algs():
                raise RuntimeError('Invalid base clustering algorithm.')
            # Get clustering features' column indexes
            indexes = base_clustering_scheme[i, 2]
            # Get base clustering data matrix
            data_matrix = mop.get_condensed_matrix(
                self._cluster_data_matrix, list(range(n_phase_voxels)),
                indexes)
            # ~~~~~~~~~~~~~~~~~~~~~~~~~~~~~~~~~~~~~~~~~~~~~~~~~~~~~~~~~~~~~~~~~
            # Perform cluster analysis
            cluster_labels, _, is_n_clusters_satisfied = \
                ClusterAnalysis().get_fitted_estimator(data_matrix,
                                                       clust_alg_id,
                                                       self._n_clusters)
            # Check if prescribed number of clusters is satisfied
            if not is_n_clusters_satisfied:
                raise RuntimeError('The number of clusters ('
                                   + str(len(set(cluster_labels)))
                                   + ') obtained is different from the '
                                   + 'prescribed number of clusters ('
                                   + str(self._n_clusters) + ').')
            # ~~~~~~~~~~~~~~~~~~~~~~~~~~~~~~~~~~~~~~~~~~~~~~~~~~~~~~~~~~~~~~~~~
            # Add clustering to collection of clustering solutions
            clustering_solutions.append(cluster_labels)
        # ~~~~~~~~~~~~~~~~~~~~~~~~~~~~~~~~~~~~~~~~~~~~~~~~~~~~~~~~~~~~~~~~~~~~~
        # Get consensus clustering
        if n_clusterings > 1:
            raise RuntimeError('No clustering ensemble method has been '
                               'implemented yet.')
        else:
            self.cluster_labels = cluster_labels
        # ~~~~~~~~~~~~~~~~~~~~~~~~~~~~~~~~~~~~~~~~~~~~~~~~~~~~~~~~~~~~~~~~~~~~~
        # Update cluster labels
        self.cluster_labels, self.max_label = \
            self._update_cluster_labels(self.cluster_labels, min_label)
    # -------------------------------------------------------------------------
    def get_n_clusters(self):
        """Get current number of clusters.

        Returns
        -------
        n_clusters : int
            Number of material phase clusters.
        """
        return self._n_clusters
    # -------------------------------------------------------------------------
    def get_clustering_type(self):
        """Get cluster-reduced material phase adaptivity type.

        Returns
        -------
        clustering_type : str
            Type of cluster-reduced material phase.
        """
        return self._clustering_type
    # -------------------------------------------------------------------------
    @staticmethod
    def get_valid_clust_algs():
        """Get valid clustering algorithms to compute the CRMP.

        Returns
        ----------
        clust_algs : list
            Clustering algorithms identifiers (str).
        """
        return list(ClusterAnalysis.available_clustering_alg.keys())
# =============================================================================
class GACRMP(ACRMP):
    """Generalized Adaptive Cluster-Reduced Material Phase.
<<<<<<< HEAD

    A detailed description of a Generalized Adaptive Cluster-Reduced Material
    Phase can be found in Ferreira et. al (2022) [#]_.

    .. [#] Ferreira, B.P., Andrade Pires, F.M. and Bessa, M.A. (2022).
=======

    A detailed description of a Generalized Adaptive Cluster-Reduced Material
    Phase can be found in Ferreira et. al (2022) [1]_.

    .. [1] Ferreira, B.P., Andrade Pires, F.M. and Bessa, M.A. (2022).
>>>>>>> a204198f
           *Adaptivity for clustering-based reduced-order modeling of
           localized history-dependent phenomena.* Comp Methods Appl M, 393
           (see `here <https://www.sciencedirect.com/science/article/pii/
           S0045782522000895?via%3Dihub>`_)

    Attributes
    ----------
    _clustering_type : str
        Type of cluster-reduced material phase.
    _adaptive_step : int
        Counter of adaptive clustering steps, with 0 associated with the base
        clustering.
    _adapt_split_factor : float
        Adaptive clustering split factor. The adaptive clustering split factor
        must be contained between 0 and 1 (included). The lower bound (0)
        enforces a single split, i.e., 2 new clusters, while the upper bound
        (1) is associated to a maximum defined number of new voxels.
    _threshold_n_clusters : int
        Threshold number of adaptive material phase number of clusters. Once
        this threshold is surpassed, the adaptive procedures of the adaptive
        material phase are deactivated.
    _is_dynamic_split_factor : bool
        True if adaptive clustering split factor is to be computed dynamically.
        Otherwise, the adaptive clustering split factor is always set equal to
        `_adapt_split_factor`.
    _clustering_tree_nodes : dict
        Clustering tree node (item, anytree.Node) associated to each material
        cluster (key, str).
    _root_cluster_node : anytree.Node
        Clustering tree root node.
    max_label : int
        Clustering maximum label.
    cluster_labels : numpy.ndarray (1d)
        Material phase cluster labels (numpy.ndarray[int] of shape
        (n_phase_voxels,)).
    adaptive_time : float
        Total amount of time (s) spent in the adaptive procedures.
    adaptivity_lock : bool
        True if the adaptive procedures are deactivated, False otherwise.

    Methods
    -------
    perform_base_clustering(self, base_clustering_scheme, min_label=0)
        Perform GACRMP base clustering.
    get_valid_clust_algs():
        Get valid clustering algorithms to compute the CRMP.
    perform_adaptive_clustering(self, target_clusters, target_clusters_data,
                                adaptive_clustering_scheme=None, min_label=0)
        Perform GACRMP adaptive clustering step.
    _check_adaptivity_lock(self):
        Check ACRMP adaptivity locking conditions.
    get_n_clusters(self)
        Get current number of clusters.
    get_clustering_type(self)
        Get cluster-reduced material phase adaptivity type.
    get_clustering_tree_nodes(self)
        Get clustering tree nodes.
    get_adaptivity_type_parameters()
        Get ACRMP mandatory and optional adaptivity type parameters.
    _set_adaptivity_type_parameters(self, adaptivity_type)
        Set clustering adaptivity parameters.
    get_adaptive_output(self)
        Get adaptivity metrics for clustering adaptivity output.
    reset_adaptive_parameters(self)
        Reset clustering adaptive progress parameters.
    update_adaptivity_type(self, adaptivity_type)
        Update clustering adaptivity parameters.
    """
    def __init__(self, mat_phase, cluster_data_matrix, n_clusters,
                 adaptivity_type):
        """Constructor.

        Parameters
        ----------
        mat_phase : str
            Material phase label.
        cluster_data_matrix: numpy.ndarray (2d)
            Data matrix (numpy.ndarray of shape
            (n_phase_voxels, n_features_dims)) containing the required
            clustering features data to perform the material phase cluster
            analyses.
        n_clusters : int
            Number of material phase clusters.
        adaptivity_type : dict
            Clustering adaptivity parameters.
        """
        self._mat_phase = mat_phase
        self._cluster_data_matrix = cluster_data_matrix
        self._clustering_type = 'adaptive'
        self._n_clusters = n_clusters
        self._adaptivity_type = adaptivity_type
        self._adaptive_step = 0
        self._clustering_tree_nodes = {}
        self.max_label = 0
        self.cluster_labels = None
        self.adaptive_time = 0
        self.adaptivity_lock = False
        # Set clustering adaptivity parameters
        self._set_adaptivity_type_parameters(self._adaptivity_type)
        # Set dynamic adaptive split factor
        if abs(self._dynamic_split_factor_amp) < 1e-10:
            self._is_dynamic_split_factor = False
        else:
            self._is_dynamic_split_factor = True
        # Set clustering tree root node
        root_cluster = -1
        self._root_cluster_node = Node(-1)
        self._clustering_tree_nodes[str(root_cluster)] = \
            self._root_cluster_node
    # -------------------------------------------------------------------------
    def perform_base_clustering(self, base_clustering_scheme, min_label=0):
        """Perform GACRMP base clustering.

        Parameters
        ----------
        base_clustering_scheme : dict
            Prescribed base clustering scheme (item, numpy.ndarray of shape
            (n_clusterings, 3)) for each material phase (key, str). Each row is
            associated with a unique clustering characterized by a clustering
            algorithm (col 1, int), a list of features (col 2, list[int]) and a
            list of the features data matrix' indexes (col 3, list[int]).
        min_label : int, default=0
            Minimum cluster label.
        """
        # Get number of material phase voxels
        n_phase_voxels = self._cluster_data_matrix.shape[0]
        # Get number of prescribed clusterings
        n_clusterings = base_clustering_scheme.shape[0]
        # ~~~~~~~~~~~~~~~~~~~~~~~~~~~~~~~~~~~~~~~~~~~~~~~~~~~~~~~~~~~~~~~~~~~~~
        # Initialize collection of clustering solutions
        clustering_solutions = []
        # Loop over prescribed clustering solutions
        for i in range(n_clusterings):
            # Get base clustering algorithm and check validity
            clust_alg_id = str(base_clustering_scheme[i, 0])
            if clust_alg_id not in self.get_valid_clust_algs():
                raise RuntimeError('Invalid base clustering algorithm.')
            # Get clustering features' column indexes
            indexes = base_clustering_scheme[i, 2]
            # Get base clustering data matrix
            data_matrix = mop.get_condensed_matrix(
                self._cluster_data_matrix, list(range(n_phase_voxels)),
                indexes)
            # ~~~~~~~~~~~~~~~~~~~~~~~~~~~~~~~~~~~~~~~~~~~~~~~~~~~~~~~~~~~~~~~~~
            # Perform cluster analysis
            cluster_labels, _, is_n_clusters_satisfied = \
                ClusterAnalysis().get_fitted_estimator(data_matrix, clust_alg_id,
                                                       self._n_clusters)
            # Check if prescribed number of clusters is satisfied
            if not is_n_clusters_satisfied:
                raise RuntimeError('The number of clusters ('
                                   + str(len(set(cluster_labels)))
                                   + ') obtained is different from the '
                                   + 'prescribed number of clusters ('
                                   + str(self._n_clusters) + ').')
            # ~~~~~~~~~~~~~~~~~~~~~~~~~~~~~~~~~~~~~~~~~~~~~~~~~~~~~~~~~~~~~~~~~
            # Add clustering to collection of clustering solutions
            clustering_solutions.append(cluster_labels)
        # ~~~~~~~~~~~~~~~~~~~~~~~~~~~~~~~~~~~~~~~~~~~~~~~~~~~~~~~~~~~~~~~~~~~~~
        # Get consensus clustering
        if n_clusterings > 1:
            raise RuntimeError('No clustering ensemble method has been '
                               'implemented yet.')
        else:
            self.cluster_labels = cluster_labels
        # ~~~~~~~~~~~~~~~~~~~~~~~~~~~~~~~~~~~~~~~~~~~~~~~~~~~~~~~~~~~~~~~~~~~~~
        # Update cluster labels
        self.cluster_labels, self.max_label = \
            self._update_cluster_labels(self.cluster_labels, min_label)
        # ~~~~~~~~~~~~~~~~~~~~~~~~~~~~~~~~~~~~~~~~~~~~~~~~~~~~~~~~~~~~~~~~~~~~~
        # Loop over base clustering clusters
        for cluster in set(self.cluster_labels):
            # Update clustering tree
            self._clustering_tree_nodes[str(cluster)] = \
                Node(cluster, parent=self._root_cluster_node)
    # -------------------------------------------------------------------------
    @staticmethod
    def get_valid_clust_algs():
        """Get valid clustering algorithms to compute the CRMP.

        Returns
        ----------
        clust_algs : list
            Clustering algorithms identifiers (str).
        """
        return list(ClusterAnalysis.available_clustering_alg.keys())
    # -------------------------------------------------------------------------
    def perform_adaptive_clustering(
        self, target_clusters, target_clusters_data,
        adaptive_clustering_scheme=None, min_label=0):
        """Perform GACRMP adaptive clustering step.

        Refine the provided target clusters by splitting them according to the
        prescribed adaptive clustering scheme.

        Parameters
        ----------
        target_clusters : list[int]
            List with the labels (int) of clusters to be adapted.
        target_clusters_data : dict
            For each target cluster (key, str), store dictionary (item, dict)
            containing cluster associated parameters required for the adaptive
            procedures.
        adaptive_clustering_scheme : dict
            Prescribed adaptive clustering scheme (item, numpy.ndarray of shape
            (n_clusterings, 3)) for each material phase (key, str). Each row is
            associated with a unique clustering characterized by a clustering
            algorithm (col 1, int), a list of features (col 2, list[int]) and a
            list of the features data matrix' indexes (col 3, list[int]).
        min_label : int, default=0
            Minimum cluster label.

        Returns
        -------
        adaptive_clustering_map : dict
            List of new cluster labels (item, list[int]) resulting from the
            adaptivity of each target cluster (key, str).
        """
        # ~~~~~~~~~~~~~~~~~~~~~~~~~~~~~~~~~~~~~~~~~~~~~~~~~~~~~~~~~~~~~~~~~~~~~
        # Check for duplicated target clusters
        if len(target_clusters) != len(np.unique(target_clusters)):
            raise RuntimeError('List of target clusters contains duplicated '
                               'labels.')
        # Check for unexistent target clusters
        for target_cluster in target_clusters:
            if target_cluster not in self.cluster_labels:
                raise RuntimeError('Target cluster ' + str(target_cluster)
                                   + ' does not exist in material phase '
                                   + str(self._mat_phase))
        # Check adaptive clustering scheme
        if adaptive_clustering_scheme is None:
            raise RuntimeError('An adaptive clustering scheme must be '
                               'prescribed to perform the GACRMP clustering '
                               'adaptivity.')
        # ~~~~~~~~~~~~~~~~~~~~~~~~~~~~~~~~~~~~~~~~~~~~~~~~~~~~~~~~~~~~~~~~~~~~~
        init_time = time.time()
        # Increment adaptive clustering step counter
        self._adaptive_step += 1
        # Initialize adaptive clustering mapping dictionary
        adaptive_clustering_map = {}
        # Get material phase original clustering
        original_cluster_labels = copy.deepcopy(self.cluster_labels)
        # Initialize new cluster label
        new_cluster_label = min_label
        # ~~~~~~~~~~~~~~~~~~~~~~~~~~~~~~~~~~~~~~~~~~~~~~~~~~~~~~~~~~~~~~~~~~~~~
        # Initialize sorted target clusters flag
        is_sorted_target_clusters = False
        # Check if target clusters magnitude is available
        if 'max_magnitude' in \
                target_clusters_data[str(target_clusters[0])].keys():
            # Set sorted target clusters flag
            is_sorted_target_clusters = True
            # Get target clusters magnitude
            target_clusters_magnitude = {str(cluster):
                target_clusters_data[str(cluster)]['max_magnitude']
                for cluster in target_clusters}
            # Get target clusters in descending order of magnitude
            target_clusters_sorted = \
                [int(x[0]) for x in sorted(target_clusters_magnitude.items(),
                                           key=lambda x: x[1], reverse=True)]
            # Set sorted target clusters
            if set(target_clusters) == set(target_clusters_sorted):
                target_clusters = copy.deepcopy(target_clusters_sorted)
        # ~~~~~~~~~~~~~~~~~~~~~~~~~~~~~~~~~~~~~~~~~~~~~~~~~~~~~~~~~~~~~~~~~~~~~
        # Loop over target clusters
        for i in range(len(target_clusters)):
            # Get target cluster label
            target_cluster = target_clusters[i]
            # Get total number of voxels associated to target cluster.
            # If target cluster is already single-voxeled, skip to the next
            # target cluster. Otherwise compute the number of child clusters.
            # If the target cluster number of voxels is lower or equal than the
            # number of child clusters, skip to the next target cluster.
            n_cluster_voxels = \
                np.count_nonzero(original_cluster_labels == target_cluster)
            if n_cluster_voxels == 1:
                continue
            else:
                # Get referece adaptive clustering split factor
                ref_split_factor = self._adapt_split_factor
                # Get target cluster dynamic split factor ability
                is_cluster_dynamic_split_factor = target_clusters_data[
                    str(target_cluster)]['is_dynamic_split_factor']
                # Set adaptive clustering split factor
                if self._is_dynamic_split_factor \
                        and is_cluster_dynamic_split_factor:
                    # Get adaptive trigger ratio and magnitude
                    adapt_trigger_ratio = target_clusters_data[
                        str(target_cluster)]['adapt_trigger_ratio']
                    magnitude = target_clusters_data[
                        str(target_cluster)]['max_magnitude']
                    # Compute dynamic adaptive clustering split factor
                    adapt_split_factor = super()._dynamic_split_factor(
                        ref_split_factor, adapt_trigger_ratio, magnitude,
                        dynamic_amp=self._dynamic_split_factor_amp)
                else:
                    adapt_split_factor = ref_split_factor
                # ~~~~~~~~~~~~~~~~~~~~~~~~~~~~~~~~~~~~~~~~~~~~~~~~~~~~~~~~~~~~~
                # Compute number of child clusters, enforcing at least two
                # clusters
                n_new_clusters = max(2, int(round(adapt_split_factor*
                    int(round(1.0/self._child_cluster_vol_fraction)))))
                # Compare number of child clusters and number of target cluster
                # number of voxels
                if n_cluster_voxels <= n_new_clusters:
                    continue
            # ~~~~~~~~~~~~~~~~~~~~~~~~~~~~~~~~~~~~~~~~~~~~~~~~~~~~~~~~~~~~~~~~~
            # Initialize target cluster mapping
            adaptive_clustering_map[str(target_cluster)] = []
            # Get target cluster indexes
            target_cluster_idxs = \
                list(*np.nonzero(original_cluster_labels == target_cluster))
            # ~~~~~~~~~~~~~~~~~~~~~~~~~~~~~~~~~~~~~~~~~~~~~~~~~~~~~~~~~~~~~~~~~
            # Get number of prescribed clusterings
            n_clusterings = adaptive_clustering_scheme.shape[0]
            # ~~~~~~~~~~~~~~~~~~~~~~~~~~~~~~~~~~~~~~~~~~~~~~~~~~~~~~~~~~~~~~~~~
            # Initialize collection of clustering solutions
            clustering_solutions = []
            # Loop over prescribed clustering solutions
            for i in range(n_clusterings):
                # Get adaptive clustering algorithm and check validity
                clust_alg_id = str(adaptive_clustering_scheme[i, 0])
                if clust_alg_id not in self.get_valid_clust_algs():
                    raise RuntimeError('Invalid adaptive clustering '
                                       'algorithm.')
                # Get clustering features' column indexes
                indexes = adaptive_clustering_scheme[i, 2]
                # Get adaptive clustering data matrix
                data_matrix = mop.get_condensed_matrix(
                    self._cluster_data_matrix, target_cluster_idxs, indexes)
                # ~~~~~~~~~~~~~~~~~~~~~~~~~~~~~~~~~~~~~~~~~~~~~~~~~~~~~~~~~~~~~
                # Perform cluster analysis
                cluster_labels, _, is_n_clusters_satisfied = \
                    ClusterAnalysis().get_fitted_estimator(data_matrix,
                                                           clust_alg_id,
                                                           n_new_clusters)
                # Check if prescribed number of clusters is satisfied
                if not is_n_clusters_satisfied:
                    # If the prescribed number of clusters is not satisfied,
                    # proceed with the number of clusters obtained
                    pass
                # ~~~~~~~~~~~~~~~~~~~~~~~~~~~~~~~~~~~~~~~~~~~~~~~~~~~~~~~~~~~~~
                # Add clustering to collection of clustering solutions
                clustering_solutions.append(cluster_labels)
            # ~~~~~~~~~~~~~~~~~~~~~~~~~~~~~~~~~~~~~~~~~~~~~~~~~~~~~~~~~~~~~~~~~
            # Get consensus clustering
            if n_clusterings > 1:
                raise RuntimeError('No clustering ensemble method has been '
                                   'implemented yet.')
            else:
                child_cluster_labels = cluster_labels
            # ~~~~~~~~~~~~~~~~~~~~~~~~~~~~~~~~~~~~~~~~~~~~~~~~~~~~~~~~~~~~~~~~~
            # Update cluster labels
            child_cluster_labels, max_label = self._update_cluster_labels(
                child_cluster_labels, new_cluster_label)
            # Update new cluster label
            new_cluster_label = max_label + 1
            # Add new clusters to target cluster mapping
            adaptive_clustering_map[str(target_cluster)] += \
                list(set(child_cluster_labels))
            # Update material phase clustering
            self.cluster_labels[target_cluster_idxs] = child_cluster_labels
            # ~~~~~~~~~~~~~~~~~~~~~~~~~~~~~~~~~~~~~~~~~~~~~~~~~~~~~~~~~~~~~~~~~
            # Check if number of clusters threshold has been surpassed
            if is_sorted_target_clusters:
                if len(set(self.cluster_labels)) > self._threshold_n_clusters:
                    break
        # ~~~~~~~~~~~~~~~~~~~~~~~~~~~~~~~~~~~~~~~~~~~~~~~~~~~~~~~~~~~~~~~~~~~~~
        # Update number of material phase clusters
        self._n_clusters = len(set(self.cluster_labels))
        # Update material phase maximum cluster label
        self.max_label = max(self.cluster_labels)
        # ~~~~~~~~~~~~~~~~~~~~~~~~~~~~~~~~~~~~~~~~~~~~~~~~~~~~~~~~~~~~~~~~~~~~~
        # Loop over target clusters
        for target_cluster in adaptive_clustering_map.keys():
            # Get target cluster node
            parent_node = self._clustering_tree_nodes[str(target_cluster)]
            # Loop over child clusters
            for child_cluster in adaptive_clustering_map[target_cluster]:
                # Set child cluster tree node
                self._clustering_tree_nodes[str(child_cluster)] = \
                    Node(child_cluster, parent=parent_node)
        # ~~~~~~~~~~~~~~~~~~~~~~~~~~~~~~~~~~~~~~~~~~~~~~~~~~~~~~~~~~~~~~~~~~~~~
        # Update total amount of time spent in the adaptive procedures
        self.adaptive_time += time.time() - init_time
        # ~~~~~~~~~~~~~~~~~~~~~~~~~~~~~~~~~~~~~~~~~~~~~~~~~~~~~~~~~~~~~~~~~~~~~
        # Check adaptivity threshold conditions
        self._check_adaptivity_lock()
        # ~~~~~~~~~~~~~~~~~~~~~~~~~~~~~~~~~~~~~~~~~~~~~~~~~~~~~~~~~~~~~~~~~~~~~
        # Return
        return adaptive_clustering_map
    # -------------------------------------------------------------------------
    def _check_adaptivity_lock(self):
        """Check ACRMP adaptivity locking conditions.

        Check conditions that may deactivate the adaptive procedures in the
        ACRMP. Once the ACRMP adaptivity is locked, it is treated as a SCRMP
        for the remainder of the problem numerical solution.
        """
        # Check if the number of clusters threshold as been surpassed
        if self._n_clusters > self._threshold_n_clusters:
            self.adaptivity_lock = True
    # -------------------------------------------------------------------------
    def get_n_clusters(self):
        """Get current number of clusters.

        Returns
        -------
        n_clusters : int
            Number of material phase clusters.
        """
        return self._n_clusters
    # -------------------------------------------------------------------------
    def get_clustering_type(self):
        """Get cluster-reduced material phase adaptivity type.

        Returns
        -------
        clustering_type : str
            Type of cluster-reduced material phase.
        """
        return self._clustering_type
    # -------------------------------------------------------------------------
    def get_clustering_tree_nodes(self):
        """Get clustering tree nodes.

        Returns
        -------
        clustering_tree_nodes : dict
            Clustering tree node (item, anytree.Node) associated to each
            material cluster (key, str).
        root_cluster_node : anytree.Node
            Clustering tree root node.
        """
        # Output clustering tree
        #DotExporter(self._root_cluster_node).to_picture(
        #   'clustering_tree_nodes_phase_' + self._mat_phase + '.png')
        return self._clustering_tree_nodes, self._root_cluster_node
    # -------------------------------------------------------------------------
    @staticmethod
    def get_adaptivity_type_parameters():
        """Get ACRMP mandatory and optional adaptivity type parameters.

        Besides returning the ACRMP mandatory and optional adaptivity type
        parameters, this method establishes the default values for the optional
        parameters.

        Returns
        ----------
        mandatory_parameters : dict
            Mandatory adaptivity type parameters (str) and associated type
            (item, type).
        optional_parameters : dict
            Optional adaptivity type parameters (key, str) and associated
            default value (item).
        """
        # Set mandatory adaptivity type parameters
        mandatory_parameters = {}
        # Set optional adaptivity type parameters and associated default values
        optional_parameters = {'adapt_split_factor': 0.01,
                               'child_cluster_vol_fraction': 0.5,
                               'dynamic_split_factor_amp': 0.0,
                               'threshold_n_clusters': 10**6}
        # ~~~~~~~~~~~~~~~~~~~~~~~~~~~~~~~~~~~~~~~~~~~~~~~~~~~~~~~~~~~~~~~~~~~~~
        # Return
        return [mandatory_parameters, optional_parameters]
    # -------------------------------------------------------------------------
    def _set_adaptivity_type_parameters(self, adaptivity_type):
        """Set clustering adaptivity parameters.

        Parameters
        ----------
        adaptivity_type : dict
            Clustering adaptivity parameters.
        """
        # Set mandatory adaptivity type parameters
        pass
        # Set optional adaptivity type parameters
        self._adapt_split_factor = adaptivity_type['adapt_split_factor']
        self._child_cluster_vol_fraction = \
            adaptivity_type['child_cluster_vol_fraction']
        self._dynamic_split_factor_amp = \
            adaptivity_type['dynamic_split_factor_amp']
        self._threshold_n_clusters = adaptivity_type['threshold_n_clusters']
        # Set dynamic adaptive split factor
        if abs(self._dynamic_split_factor_amp) < 1e-10:
            self._is_dynamic_split_factor = False
        else:
            self._is_dynamic_split_factor = True
    # -------------------------------------------------------------------------
    def get_adaptive_output(self):
        """Get adaptivity metrics for clustering adaptivity output.

        Returns
        -------
        adaptivity_output : list
            List containing the adaptivity metrics associated to the clustering
            adaptivity output file.
        """
        # Build adaptivity output
        adaptivity_output = [self._n_clusters, self._adaptive_step,
                             self.adaptive_time]
        # Return
        return adaptivity_output
    # -------------------------------------------------------------------------
    def reset_adaptive_parameters(self):
        """Reset clustering adaptive progress parameters."""
        # Reset counter of adaptive clustering steps
        self._adaptive_step = 0
        # Reset time spent in adaptive procedures
        self.adaptive_time = 0
    # -------------------------------------------------------------------------
    def update_adaptivity_type(self, adaptivity_type):
        """Update clustering adaptivity parameters.

        Parameters
        ----------
        adaptivity_type : dict
            Clustering adaptivity parameters.
        """
        # Update clustering adaptivity parameters
        self._adaptivity_type = adaptivity_type
        # Set clustering adaptivity parameters
        self._set_adaptivity_type_parameters(self._adaptivity_type)
# =============================================================================
class HAACRMP(ACRMP):
    """Hierarchical Agglomerative Adaptive Cluster-Reduced Material Phase.

    Attributes
    ----------
    _clustering_type : str
        Type of cluster-reduced material phase.
    _linkage_matrix : numpy.ndarray (2d)
        Linkage matrix associated with the hierarchical agglomerative
        clustering (numpy.ndarray of shape (n_phase_voxels - 1, 4)).
    _cluster_node_map : dict
        Tree node id (item, int) associated to each cluster label (key, str).
    _adaptive_step : int
        Counter of adaptive clustering steps, with 0 associated with the base
        clustering.
    _adapt_split_factor : float
        Adaptive clustering split factor. The adaptive clustering split factor
        must be contained between 0 and 1 (included). The lower bound (0)
        enforces a single split, i.e., 2 new clusters, while the upper bound
        (1) is associated to a maximum defined number of new voxels.
    _threshold_n_clusters : int
        Threshold number of adaptive material phase number of clusters. Once
        this threshold is surpassed, the adaptive procedures of the adaptive
        material phase are deactivated.
    _is_dynamic_split_factor : bool
        True if adaptive clustering split factor is to be computed dynamically.
        Otherwise, the adaptive clustering split factor is always set equal to
        `_adapt_split_factor`.
    max_label : int
        Clustering maximum label.
    cluster_labels : numpy.ndarray (1d)
        Material phase cluster labels (numpy.ndarray[int] of shape
        (n_phase_voxels,)).
    adaptive_time : float
        Total amount of time (s) spent in the adaptive procedures.
    adaptivity_lock : bool
        True if the adaptive procedures are deactivated, False otherwise.

    Methods
    -------
    perform_base_clustering(self, base_clustering_scheme, min_label=0)
        Perform HAACRMP base clustering.
    perform_adaptive_clustering(self, target_clusters, target_clusters_data,
                                adaptive_clustering_scheme=None,
                                min_label=0)
        Perform HAACRMP adaptive clustering step.
    add_to_tree_node_list(node_list, node)
        Add node to tree node list and sort by descending linkage distance.
    _check_adaptivity_lock(self)
        Check ACRMP adaptivity locking conditions.
    print_adaptive_clustering(self, adaptive_clustering_map,
                              adaptive_tree_node_map)
    get_valid_clust_algs()
        Get valid clustering algorithms to compute the CRMP.
    get_n_clusters(self)
        Get current number of clusters.
    get_clustering_type(self)
        Get cluster-reduced material phase adaptivity type.
    get_adaptivity_type_parameters()
        Get ACRMP mandatory and optional adaptivity type parameters.
    _set_adaptivity_type_parameters(self, adaptivity_type)
        Set clustering adaptivity parameters.
    get_adaptive_output(self):
        Get adaptivity metrics for clustering adaptivity output.
    """
    def __init__(self, mat_phase, cluster_data_matrix, n_clusters,
                 adaptivity_type):
        """Constructor.

        Parameters
        ----------
        mat_phase : str
            Material phase label.
        cluster_data_matrix: numpy.ndarray (2d)
            Data matrix (numpy.ndarray of shape
            (n_phase_voxels, n_features_dims)) containing the required
            clustering features data to perform the material phase cluster
            analyses.
        n_clusters : int
            Number of material phase clusters.
        adaptivity_type : dict
            Clustering adaptivity parameters.
        """
        self._mat_phase = mat_phase
        self._cluster_data_matrix = cluster_data_matrix
        self._clustering_type = 'adaptive'
        self._n_clusters = n_clusters
        self._adaptivity_type = adaptivity_type
        self._linkage_matrix = None
        self._cluster_node_map = None
        self._adaptive_step = 0
        self.max_label = 0
        self.cluster_labels = None
        self.adaptive_time = 0
        self.adaptivity_lock = False
        # Set clustering adaptivity parameters
        self._set_adaptivity_type_parameters(self._adaptivity_type)
        # Set dynamic adaptive split factor
        if abs(self._dynamic_split_factor_amp) < 1e-10:
            self._is_dynamic_split_factor = False
        else:
            self._is_dynamic_split_factor = True
    # -------------------------------------------------------------------------
    def perform_base_clustering(self, base_clustering_scheme, min_label=0):
        """Perform HAACRMP base clustering.

        Parameters
        ----------
        base_clustering_scheme : dict
            Prescribed base clustering scheme (item, numpy.ndarray of shape
            (n_clusterings, 3)) for each material phase (key, str). Each row is
            associated with a unique clustering characterized by a clustering
            algorithm (col 1, int), a list of features (col 2, list[int]) and a
            list of the features data matrix' indexes (col 3, list[int]).
        min_label : int, default=0
            Minimum cluster label.
        """
        # Get number of prescribed clusterings
        n_clusterings = base_clustering_scheme.shape[0]
        if n_clusterings > 1:
            raise RuntimeError('A HAACRMP only accepts a single '
                               'hierarchical agglomerative prescribed '
                               'clustering.')
        # Get number of material phase voxels
        n_phase_voxels = self._cluster_data_matrix.shape[0]
        # Get clustering algorithm and check validity
        clust_alg_id = str(base_clustering_scheme[0, 0])
        if clust_alg_id not in self.get_valid_clust_algs():
            raise RuntimeError('An invalid clustering algorithm has been '
                               'prescribed.')
        # Get base clustering features' column indexes
        indexes = base_clustering_scheme[0, 2]
        # Get base clustering data matrix
        data_matrix = mop.get_condensed_matrix(self._cluster_data_matrix,
                                               list(range(n_phase_voxels)),
                                               indexes)
        # ~~~~~~~~~~~~~~~~~~~~~~~~~~~~~~~~~~~~~~~~~~~~~~~~~~~~~~~~~~~~~~~~~~~~~
        # Perform cluster analysis
        cluster_analysis = clstalgs.ClusterAnalysis()
        cluster_labels, clust_alg, is_n_clusters_satisfied = \
            cluster_analysis.get_fitted_estimator(data_matrix, clust_alg_id,
                                                  self._n_clusters)
        # Check if prescribed number of clusters is satisfied
        if not is_n_clusters_satisfied:
            raise RuntimeError('The number of clusters (' \
                               + str(len(set(cluster_labels))) \
                               + ') obtained is different from the '
                               'prescribed number of clusters (' \
                               + str(self._n_clusters) + ').')
        # ~~~~~~~~~~~~~~~~~~~~~~~~~~~~~~~~~~~~~~~~~~~~~~~~~~~~~~~~~~~~~~~~~~~~~
        # Set cluster labels
        self.cluster_labels = cluster_labels
        # Get hierarchical agglomerative base clustering linkage matrix
        self._linkage_matrix = clust_alg.get_linkage_matrix()
        # ~~~~~~~~~~~~~~~~~~~~~~~~~~~~~~~~~~~~~~~~~~~~~~~~~~~~~~~~~~~~~~~~~~~~~
        # Update cluster labels
        self.cluster_labels, self.max_label = \
            self._update_cluster_labels(self.cluster_labels, min_label)
    # -------------------------------------------------------------------------
    def perform_adaptive_clustering(self, target_clusters, target_clusters_data,
                                    adaptive_clustering_scheme=None,
                                    min_label=0):
        """Perform HAACRMP adaptive clustering step.

        Refine the provided target clusters by splitting them according to the
        hierarchical agglomerative tree, prioritizing child nodes by descending
        order of linkage distance.

        Parameters
        ----------
        target_clusters : list[int]
            List with the labels (int) of clusters to be adapted.
        target_clusters_data : dict
            For each target cluster (key, str), store dictionary (item, dict)
            containing cluster associated parameters relevant for the adaptive
            procedures.
        adaptive_clustering_scheme : dict
            Prescribed adaptive clustering scheme (item, numpy.ndarray of shape
            (n_clusterings, 3)) for each material phase (key, str). Each row is
            associated with a unique clustering characterized by a clustering
            algorithm (col 1, int), a list of features (col 2, list[int]) and a
            list of the features data matrix' indexes (col 3, list[int]).
        min_label : int, default=0
            Minimum cluster label.

        Returns
        -------
        adaptive_clustering_map : dict
            List of new cluster labels (item, list[int]) resulting from the
            adaptivity of each target cluster (key, str).
        adaptive_tree_node_map : dict
            List of new cluster tree node ids (item, list[int]) resulting from
            the split of each target cluster tree node id (key, str).
            Validation purposes only (not returned otherwise).
        """
        # ~~~~~~~~~~~~~~~~~~~~~~~~~~~~~~~~~~~~~~~~~~~~~~~~~~~~~~~~~~~~~~~~~~~~~
        # Check for duplicated target clusters
        if len(target_clusters) != len(np.unique(target_clusters)):
            raise RuntimeError('List of target clusters contains duplicated '
                               'labels.')
        # Check for unexistent target clusters
        for target_cluster in target_clusters:
            if target_cluster not in self.cluster_labels:
                raise RuntimeError('Target cluster ' + str(target_cluster) \
                                   + ' does not exist in material phase ' \
                                   + str(self._mat_phase))
        # ~~~~~~~~~~~~~~~~~~~~~~~~~~~~~~~~~~~~~~~~~~~~~~~~~~~~~~~~~~~~~~~~~~~~~
        init_time = time.time()
        # Increment adaptive clustering step counter
        self._adaptive_step += 1
        # Initialize adaptive clustering mapping dictionary
        adaptive_clustering_map = {}
        # Initialize adaptive tree node mapping dictionary (validation purposes
        # only)
        adaptive_tree_node_map = {}
        # Get current hierarchical agglomerative clustering
        cluster_labels = copy.deepcopy(self.cluster_labels)
        # Initialize new cluster label
        new_cluster_label = min_label
        # ~~~~~~~~~~~~~~~~~~~~~~~~~~~~~~~~~~~~~~~~~~~~~~~~~~~~~~~~~~~~~~~~~~~~~
        # Get cluster labels (conversion to int32 is required to avoid raising
        # a TypeError in scipy hierarchy leaders function)
        labels = cluster_labels.astype('int32')
        # Convert hierarchical agglomerative base clustering linkage matrix
        # into tree object
        rootnode, nodelist = sciclst.to_tree(self._linkage_matrix, rd=True)
        # ~~~~~~~~~~~~~~~~~~~~~~~~~~~~~~~~~~~~~~~~~~~~~~~~~~~~~~~~~~~~~~~~~~~~~
        # Build initial cluster-node mapping between cluster labels and tree
        # nodes associated with the hierarchical agglomerative base clustering
        if self._cluster_node_map == None:
            # Get root nodes of hierarchical clustering corresponding to an
            # horizontal cut defined by a flat clustering assignment vector.
            # L contains the tree nodes ids while M contains the corresponding
            # cluster labels
            L, M = sciclst.leaders(self._linkage_matrix, labels)
            # Build initial cluster-node mapping
            self._cluster_node_map = dict(zip([str(x) for x in M], L))
        # ~~~~~~~~~~~~~~~~~~~~~~~~~~~~~~~~~~~~~~~~~~~~~~~~~~~~~~~~~~~~~~~~~~~~~
        # Loop over target clusters
        for i in range(len(target_clusters)):
            # Get target cluster label
            target_cluster = target_clusters[i]
            # Get target cluster tree node instance
            target_node = nodelist[self._cluster_node_map[str(target_cluster)]]
            # Get total number of leaf nodes associated to target node. If
            # target node is a leaf itself (not splitable), skip to the next
            # target cluster
            if target_node.is_leaf():
                continue
            else:
                n_leaves = target_node.get_count()
            # ~~~~~~~~~~~~~~~~~~~~~~~~~~~~~~~~~~~~~~~~~~~~~~~~~~~~~~~~~~~~~~~~~
            # Get referece adaptive clustering split factor
            ref_split_factor = self._adapt_split_factor
            # Get target cluster dynamic split factor ability
            is_cluster_dynamic_split_factor = target_clusters_data[
                str(target_cluster)]['is_dynamic_split_factor']
            # Set adaptive clustering split factor
            if self._is_dynamic_split_factor \
                    and is_cluster_dynamic_split_factor:
                # Get adaptive trigger ratio and magnitude
                adapt_trigger_ratio = target_clusters_data[
                    str(target_cluster)]['adapt_trigger_ratio']
                magnitude = target_clusters_data[
                    str(target_cluster)]['max_magnitude']
                # Compute dynamic adaptive clustering split factor
                adapt_split_factor = super()._dynamic_split_factor(
                    ref_split_factor, adapt_trigger_ratio, magnitude,
                    dynamic_amp=self._dynamic_split_factor_amp)
            else:
                adapt_split_factor = ref_split_factor
            # ~~~~~~~~~~~~~~~~~~~~~~~~~~~~~~~~~~~~~~~~~~~~~~~~~~~~~~~~~~~~~~~~~
            # Compute total number of tree node splits, enforcing at least one
            # split
            n_splits = max(1, int(round(adapt_split_factor*
                  int(int(round(1.0/self._child_cluster_vol_fraction)) - 1))))
            # ~~~~~~~~~~~~~~~~~~~~~~~~~~~~~~~~~~~~~~~~~~~~~~~~~~~~~~~~~~~~~~~~~
            # Initialize child nodes list
            child_nodes = []
            # Initialize child target nodes list
            child_target_nodes = []
            # Split loop
            for i_split in range(n_splits):
                # Set node to be splitted
                if i_split == 0:
                    # In the first split operation, the node to be splitted is
                    # the target cluster tree node
                    node_to_split = target_node
                else:
                    # Get maximum linkage distance child target node and remove
                    # it from the child target nodes list
                    node_to_split = child_target_nodes[0]
                    child_target_nodes.pop(0)
                # Loop over child target node's left and right child nodes
                for node in [node_to_split.get_left(),
                             node_to_split.get_right()]:
                    if node.is_leaf():
                        # Append to child nodes list if leaf node
                        child_nodes.append(node)
                    else:
                        # Append to child target nodes list if non-leaf node
                        child_target_nodes = self.add_to_tree_node_list(
                            child_target_nodes, node)
            # Add remaining child target nodes to child nodes list
            child_nodes += child_target_nodes
            # ~~~~~~~~~~~~~~~~~~~~~~~~~~~~~~~~~~~~~~~~~~~~~~~~~~~~~~~~~~~~~~~~~
            # Initialize target cluster mapping
            adaptive_clustering_map[str(target_cluster)] = []
            # Remove target cluster from cluster node mapping
            self._cluster_node_map.pop(str(target_cluster))
            # Update target cluster mapping and flat clustering labels
            for node in child_nodes:
                # Add new cluster to target cluster mapping
                adaptive_clustering_map[str(target_cluster)].append(
                    new_cluster_label)
                # Update flat clustering labels
                labels[node.pre_order()] = new_cluster_label
                # Update cluster-node mapping
                self._cluster_node_map[str(new_cluster_label)] = node.id
                # Increment new cluster label
                new_cluster_label += 1
            # Update adaptive tree node mapping dictionary (validation purposes
            # only)
            adaptive_tree_node_map[str(target_node.id)] = \
                [x.id for x in child_nodes]
        # ~~~~~~~~~~~~~~~~~~~~~~~~~~~~~~~~~~~~~~~~~~~~~~~~~~~~~~~~~~~~~~~~~~~~~
        # Update RVE hierarchical agglomerative clustering
        self.cluster_labels = labels
        # Update number of material phase clusters
        self._n_clusters = len(set(self.cluster_labels))
        # Update clustering maximum label
        self.max_label = max(self.cluster_labels)
        # ~~~~~~~~~~~~~~~~~~~~~~~~~~~~~~~~~~~~~~~~~~~~~~~~~~~~~~~~~~~~~~~~~~~~~
        # Update total amount of time spent in the adaptive procedures
        self.adaptive_time += time.time() - init_time
        # ~~~~~~~~~~~~~~~~~~~~~~~~~~~~~~~~~~~~~~~~~~~~~~~~~~~~~~~~~~~~~~~~~~~~~
        # Check adaptivity threshold conditions
        self._check_adaptivity_lock()
        # ~~~~~~~~~~~~~~~~~~~~~~~~~~~~~~~~~~~~~~~~~~~~~~~~~~~~~~~~~~~~~~~~~~~~~
        # Return
        return adaptive_clustering_map
    # -------------------------------------------------------------------------
    @staticmethod
    def add_to_tree_node_list(node_list, node):
        """Add node to tree node list and sort by descending linkage distance.

        Parameters
        ----------
        node_list : list[ClusterNode]
            List of ClusterNode instances.
        node : ClusterNode
            ClusterNode to be added to list[ClusterNode].
        """
        # Check parameters
        if not isinstance(node, sciclst.ClusterNode):
            raise TypeError('Node must be of type ClusterNode, not ' \
                            + str(type(node)) + '.')
        if any([not isinstance(node, sciclst.ClusterNode)
                for node in node_list]):
            raise TypeError('Node list can only contain elements of the type '
                            'ClusterNode.')
        # Append tree node to node list
        node_list.append(node)
        # Sort tree node list by descending order of linkage distance
        node_list = sorted(node_list, reverse=True, key=lambda x: x.dist)
        # Return sorted tree node list
        return node_list
    # -------------------------------------------------------------------------
    def _check_adaptivity_lock(self):
        """Check ACRMP adaptivity locking conditions.

        Check conditions that may deactivate the adaptive procedures in the
        ACRMP. Once the ACRMP adaptivity is locked, it is treated as a SCRMP
        for the remainder of the problem numerical solution.
        """
        # Check if the number of clusters threshold as been surpassed
        if self._n_clusters > self._threshold_n_clusters:
            self.adaptivity_lock = True
    # -------------------------------------------------------------------------
    def print_adaptive_clustering(self, adaptive_clustering_map,
                                  adaptive_tree_node_map):
        """Print hierarchical adaptive clustering report (validation)."""
        # Print report header
        print(3*'\n' + 'Hierarchical adaptive clustering report\n' + 80*'-' + \
              '\n\n' + 'Material phase: ' + str(self._mat_phase))
        # Print adaptive clustering adaptive step
        print('\nAdaptive refinement step: ', self._adaptive_step)
        # Print hierarchical adaptive CRVE
        print('\n\n' + 'Adaptive clustering: ' + '(' \
              + str(len(np.unique(self.cluster_labels))) + ' clusters)' \
              + '\n\n', self.cluster_labels)
        # Print adaptive clustering mapping
        print('\n\n' + 'Adaptive cluster mapping: ')
        for old_cluster in adaptive_clustering_map.keys():
            print('    Old cluster: ' + '{:>4s}'.format(old_cluster) +
                  '  ->  ' +
                  'New clusters: ',
                  adaptive_clustering_map[str(old_cluster)])
        # Print adaptive tree node mapping
        print('\n\n' + 'Adaptive tree node mapping (validation): ')
        for old_node in adaptive_tree_node_map.keys():
            print('  Old node: ' + '{:>4s}'.format(old_node) +
                  '  ->  ' +
                  'New nodes: ', adaptive_tree_node_map[str(old_node)])
        # Print cluster-node mapping
        print('\n\n' + 'Cluster-Node mapping: ')
        for new_cluster in self._cluster_node_map.keys():
            print('    Cluster: ' + '{:>4s}'.format(new_cluster) +
                  '  ->  ' +
                  'Tree node: ',
                  self._cluster_node_map[str(new_cluster)])
    # -------------------------------------------------------------------------
    @staticmethod
    def get_valid_clust_algs():
        """Get valid clustering algorithms to compute the CRMP.

        Returns
        ----------
        clust_algs : list[str]
            Clustering algorithms identifiers (str).
        """
        return ['5',]
    # -------------------------------------------------------------------------
    def get_n_clusters(self):
        """Get current number of clusters.

        Returns
        -------
        n_clusters : int
            Number of material phase clusters.
        """
        return self._n_clusters
    # -------------------------------------------------------------------------
    def get_clustering_type(self):
        """Get cluster-reduced material phase adaptivity type.

        Returns
        -------
        clustering_type : str
            Type of cluster-reduced material phase.
        """
        return self._clustering_type
    # -------------------------------------------------------------------------
    @staticmethod
    def get_adaptivity_type_parameters():
        """Get ACRMP mandatory and optional adaptivity type parameters.

        Besides returning the ACRMP mandatory and optional adaptivity type
        parameters, this method establishes the default values for the optional
        parameters.

        Returns
        ----------
        mandatory_parameters : dict
            Mandatory adaptivity type parameters (str) and associated type
            (item, type).
        optional_parameters : dict
            Optional adaptivity type parameters (key, str) and associated
            default value (item).
        """
        # Set mandatory adaptivity type parameters
        mandatory_parameters = {}
        # Set optional adaptivity type parameters and associated default values
        optional_parameters = {'adapt_split_factor': 0.01,
                               'child_cluster_vol_fraction': 0.5,
                               'dynamic_split_factor_amp': 0.0,
                               'threshold_n_clusters': 10**6}
        # ~~~~~~~~~~~~~~~~~~~~~~~~~~~~~~~~~~~~~~~~~~~~~~~~~~~~~~~~~~~~~~~~~~~~~
        # Return
        return [mandatory_parameters, optional_parameters]
    # -------------------------------------------------------------------------
    def _set_adaptivity_type_parameters(self, adaptivity_type):
        """Set clustering adaptivity parameters.

        Parameters
        ----------
        adaptivity_type : dict
            Clustering adaptivity parameters.
        """
        # Set mandatory adaptivity type parameters
        pass
        # Set optional adaptivity type parameters
        self._adapt_split_factor = adaptivity_type['adapt_split_factor']
        self._child_cluster_vol_fraction = \
            adaptivity_type['child_cluster_vol_fraction']
        self._dynamic_split_factor_amp = \
            adaptivity_type['dynamic_split_factor_amp']
        self._threshold_n_clusters = adaptivity_type['threshold_n_clusters']
    # -------------------------------------------------------------------------
    def get_adaptive_output(self):
        """Get adaptivity metrics for clustering adaptivity output.

        Returns
        -------
        adaptivity_output : list
            List containing the adaptivity metrics associated to the clustering
            adaptivity output file.
        """
        # Build adaptivity output
        adaptivity_output = [self._n_clusters, self._adaptive_step,
                             self.adaptive_time]
        # Return
        return adaptivity_output<|MERGE_RESOLUTION|>--- conflicted
+++ resolved
@@ -5,7 +5,6 @@
 Cluster-Reduced Material Phase (SCRMP). Each class contains all the required
 methods to manage the material phase clustering.
 
-<<<<<<< HEAD
 The concept of Cluster-Reduced Material Phase was coined by
 Ferreira et. al (2022) [#]_ and arises in the context of clustering-based
 reduced order modeling (see Chapter 4 of Ferreira (2022) [#]_).
@@ -21,8 +20,6 @@
        Generation, Constitutive Development and Clustering-based
        Reduced-Order Modeling.* PhD Thesis, University of Porto
 
-=======
->>>>>>> a204198f
 Classes
 -------
 CRMP
@@ -215,8 +212,8 @@
         Returns
         -------
         adaptivity_output : list[int or float]
-            List containing the adaptivity metrics associated to the clustering
-            adaptivity output file.
+            List containing the adaptivity metrics associated with the
+            clustering adaptivity output file.
         """
         pass
     # -------------------------------------------------------------------------
@@ -266,15 +263,9 @@
         """Compute dynamic adaptive clustering split factor.
 
         A detailed description of the dynamic adaptive clustering split factor
-<<<<<<< HEAD
         can be found in Ferreira et. al (2022) [#]_.
 
         .. [#] Ferreira, B.P., Andrade Pires, F.M. and Bessa, M.A. (2022).
-=======
-        can be found in Ferreira et. al (2022) [1]_.
-
-        .. [1] Ferreira, B.P., Andrade Pires, F.M. and Bessa, M.A. (2022).
->>>>>>> a204198f
                *Adaptivity for clustering-based reduced-order modeling of
                localized history-dependent phenomena.* Comp Methods Appl M, 393
                (see `here <https://www.sciencedirect.com/science/article/pii/
@@ -289,7 +280,7 @@
             upper bound (1) performs the maximum number splits of each cluster
             (leading to single-voxel clusters).
         adapt_trigger_ratio : float
-            Threshold associated to the adaptivity trigger condition.
+            Threshold associated with the adaptivity trigger condition.
         magnitude : float
             Difference between cluster ratio and adaptive trigger ratio. Given
             that the cluster ratio ranges between 0 and 1 and only clusters
@@ -305,7 +296,7 @@
             Adaptive clustering split factor. The adaptive clustering split
             factor must be contained between 0 and 1 (included). The lower
             bound (0) enforces a single split, i.e., 2 new clusters, while the
-            upper bound (1) is associated to a maximum defined number of new
+            upper bound (1) is associated with a maximum defined number of new
             voxels.
         """
         # Check provided parameters
@@ -493,19 +484,11 @@
 # =============================================================================
 class GACRMP(ACRMP):
     """Generalized Adaptive Cluster-Reduced Material Phase.
-<<<<<<< HEAD
 
     A detailed description of a Generalized Adaptive Cluster-Reduced Material
     Phase can be found in Ferreira et. al (2022) [#]_.
 
     .. [#] Ferreira, B.P., Andrade Pires, F.M. and Bessa, M.A. (2022).
-=======
-
-    A detailed description of a Generalized Adaptive Cluster-Reduced Material
-    Phase can be found in Ferreira et. al (2022) [1]_.
-
-    .. [1] Ferreira, B.P., Andrade Pires, F.M. and Bessa, M.A. (2022).
->>>>>>> a204198f
            *Adaptivity for clustering-based reduced-order modeling of
            localized history-dependent phenomena.* Comp Methods Appl M, 393
            (see `here <https://www.sciencedirect.com/science/article/pii/
@@ -522,7 +505,7 @@
         Adaptive clustering split factor. The adaptive clustering split factor
         must be contained between 0 and 1 (included). The lower bound (0)
         enforces a single split, i.e., 2 new clusters, while the upper bound
-        (1) is associated to a maximum defined number of new voxels.
+        (1) is associated with a maximum defined number of new voxels.
     _threshold_n_clusters : int
         Threshold number of adaptive material phase number of clusters. Once
         this threshold is surpassed, the adaptive procedures of the adaptive
@@ -532,7 +515,7 @@
         Otherwise, the adaptive clustering split factor is always set equal to
         `_adapt_split_factor`.
     _clustering_tree_nodes : dict
-        Clustering tree node (item, anytree.Node) associated to each material
+        Clustering tree node (item, anytree.Node) associated with each material
         cluster (key, str).
     _root_cluster_node : anytree.Node
         Clustering tree root node.
@@ -774,7 +757,7 @@
         for i in range(len(target_clusters)):
             # Get target cluster label
             target_cluster = target_clusters[i]
-            # Get total number of voxels associated to target cluster.
+            # Get total number of voxels associated with target cluster.
             # If target cluster is already single-voxeled, skip to the next
             # target cluster. Otherwise compute the number of child clusters.
             # If the target cluster number of voxels is lower or equal than the
@@ -935,7 +918,7 @@
         Returns
         -------
         clustering_tree_nodes : dict
-            Clustering tree node (item, anytree.Node) associated to each
+            Clustering tree node (item, anytree.Node) associated with each
             material cluster (key, str).
         root_cluster_node : anytree.Node
             Clustering tree root node.
@@ -1002,8 +985,8 @@
         Returns
         -------
         adaptivity_output : list
-            List containing the adaptivity metrics associated to the clustering
-            adaptivity output file.
+            List containing the adaptivity metrics associated with the
+            clustering adaptivity output file.
         """
         # Build adaptivity output
         adaptivity_output = [self._n_clusters, self._adaptive_step,
@@ -1042,7 +1025,7 @@
         Linkage matrix associated with the hierarchical agglomerative
         clustering (numpy.ndarray of shape (n_phase_voxels - 1, 4)).
     _cluster_node_map : dict
-        Tree node id (item, int) associated to each cluster label (key, str).
+        Tree node id (item, int) associated with each cluster label (key, str).
     _adaptive_step : int
         Counter of adaptive clustering steps, with 0 associated with the base
         clustering.
@@ -1050,7 +1033,7 @@
         Adaptive clustering split factor. The adaptive clustering split factor
         must be contained between 0 and 1 (included). The lower bound (0)
         enforces a single split, i.e., 2 new clusters, while the upper bound
-        (1) is associated to a maximum defined number of new voxels.
+        (1) is associated with a maximum defined number of new voxels.
     _threshold_n_clusters : int
         Threshold number of adaptive material phase number of clusters. Once
         this threshold is surpassed, the adaptive procedures of the adaptive
@@ -1275,7 +1258,7 @@
             target_cluster = target_clusters[i]
             # Get target cluster tree node instance
             target_node = nodelist[self._cluster_node_map[str(target_cluster)]]
-            # Get total number of leaf nodes associated to target node. If
+            # Get total number of leaf nodes associated with target node. If
             # target node is a leaf itself (not splitable), skip to the next
             # target cluster
             if target_node.is_leaf():
@@ -1526,8 +1509,8 @@
         Returns
         -------
         adaptivity_output : list
-            List containing the adaptivity metrics associated to the clustering
-            adaptivity output file.
+            List containing the adaptivity metrics associated with the
+            clustering adaptivity output file.
         """
         # Build adaptivity output
         adaptivity_output = [self._n_clusters, self._adaptive_step,
